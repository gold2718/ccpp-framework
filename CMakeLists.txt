cmake_minimum_required(VERSION 2.8.11)

if(POLICY CMP0048)
    cmake_policy(SET CMP0048 NEW)
    project(ccpp VERSION 0.0.1)
else(POLICY CMP0048)
    project(ccpp)
    set(PROJECT_VERSION 0.0.1)
    set(PROJECT_VERSION_MAJOR 0)
    set(PROJECT_VERSION_MINOR 0)
    set(PROJECT_VERSION_PATCH 1)
endif(POLICY CMP0048)

<<<<<<< HEAD
=======
if(POLICY CMP0042)
    cmake_policy(SET CMP0042 NEW)
endif(POLICY CMP0042)

>>>>>>> 7b6cccda
#------------------------------------------------------------------------------
# Enable Fortran
enable_language(Fortran)

#------------------------------------------------------------------------------
# Set package definitions
set(PACKAGE "CCPP")
set(AUTHORS  "Timothy Brown" "David Gill")
string(TIMESTAMP YEAR "%Y")

#------------------------------------------------------------------------------
# Set a default build type if none was specified
if(NOT CMAKE_BUILD_TYPE AND NOT CMAKE_CONFIGURATION_TYPES)
    message(STATUS "Setting build type to 'Debug' as none was specified.")
    set(CMAKE_BUILD_TYPE Debug CACHE STRING "Choose the type of build." FORCE)

    # Set the possible values of build type for cmake-gui
    set_property(CACHE CMAKE_BUILD_TYPE PROPERTY STRINGS "Debug" "Release"
                 "MinSizeRel" "RelWithDebInfo")
endif()

#------------------------------------------------------------------------------
# CMake Modules
#
#Set the CMake module path
list(APPEND CMAKE_MODULE_PATH "${CMAKE_CURRENT_SOURCE_DIR}/cmake")

#------------------------------------------------------------------------------
# By default we want a shared library
option(BUILD_SHARED_LIBS "Build a shared library" ON)

#------------------------------------------------------------------------------
# Enable code coverage
if(CMAKE_COMPILER_IS_GNUCC AND (CMAKE_BUILD_TYPE STREQUAL "Coverage"))
    include(code_coverage)
    setup_target_for_coverage(coverage
                              "src/atm_drv ${CMAKE_SOURCE_DIR}/tests/suite_DUMMY.xml"
                              coverage)
    list(APPEND LIBS "gcov")
endif()

#------------------------------------------------------------------------------
# Enable testing
enable_testing()

#------------------------------------------------------------------------------
# Add the sub-directories
# Source
add_subdirectory(src)
# Documentation
add_subdirectory(doc)
# All schemes
add_subdirectory(schemes)

#------------------------------------------------------------------------------
# Configure and enable packaging
set(CPACK_PACKAGE_DESCRIPTION_SUMMARY "Common Community Phyics Package")
set(CPACK_PACKAGE_VENDOR "DTC NCAR")
set(CPACK_PACKAGE_DESCRIPTION_FILE "${CMAKE_CURRENT_SOURCE_DIR}/README.md")
set(CPACK_RESOURCE_FILE_LICENSE "${CMAKE_CURRENT_SOURCE_DIR}/LICENSE")
set(CPACK_PACKAGE_VERSION_MAJOR ${PROJECT_VERSION_MAJOR})
set(CPACK_PACKAGE_VERSION_MINOR ${PROJECT_VERSION_MINOR})
set(CPACK_PACKAGE_VERSION_PATCH ${PROJECT_VERSION_PATCH})
set(CPACK_PACKAGE_INSTALL_DIRECTORY
    "CMake ${CMake_VERSION_MAJOR}.${CMake_VERSION_MINOR}")
set(CPACK_SOURCE_PACKAGE_FILE_NAME
    "${CMAKE_PROJECT_NAME}-${CPACK_PACKAGE_VERSION_MAJOR}.${CPACK_PACKAGE_VERSION_MINOR}.${CPACK_PACKAGE_VERSION_PATCH}")
set(CPACK_SOURCE_GENERATOR "TBZ2")
set(CPACK_GENERATOR "TBZ2")
#set(CPACK_GENERATOR "DEB")
#set(CPACK_DEBIAN_PACKAGE_MAINTAINER "Timothy Brown")

include(CPack)<|MERGE_RESOLUTION|>--- conflicted
+++ resolved
@@ -11,13 +11,10 @@
     set(PROJECT_VERSION_PATCH 1)
 endif(POLICY CMP0048)
 
-<<<<<<< HEAD
-=======
 if(POLICY CMP0042)
     cmake_policy(SET CMP0042 NEW)
 endif(POLICY CMP0042)
 
->>>>>>> 7b6cccda
 #------------------------------------------------------------------------------
 # Enable Fortran
 enable_language(Fortran)
