#!/usr/bin/env python

# CCPP prebuild config for GFDL Finite-Volume Cubed-Sphere Model (FV3) v1


###############################################################################
# Definitions                                                                 #
###############################################################################

# Add all files with metadata tables on the host model side,
# relative to basedir = top-level directory of host model
VARIABLE_DEFINITION_FILES = [
    'FV3/atmos_cubed_sphere/model/fv_arrays.F90',
    'FV3/gfsphysics/CCPP_layer/CCPP_typedefs.F90',
    'FV3/gfsphysics/GFS_layer/GFS_typedefs.F90',
    ]

# Add all physics scheme dependencies relative to basedir - note that these are all violations
# of the CCPP requirement to not use any external modules except Fortran standard modules!
SCHEME_FILES_DEPENDENCIES = [
    'ccpp/physics/physics/GFDL_parse_tracers.F90',
    'ccpp/physics/physics/date_def.f',
    'ccpp/physics/physics/funcphys.f90',
    'ccpp/physics/physics/gcycle.F90',
    'ccpp/physics/physics/gfs_phy_tracer_config.f',
    'ccpp/physics/physics/gocart_tracer_config_stub.f',
    'ccpp/physics/physics/h2o_def.f',
    'ccpp/physics/physics/h2ointerp.f90',
    'ccpp/physics/physics/iounitdef.f',
    'ccpp/physics/physics/machine.F', # DH should this be in FV3/gfsphysics/physics/physparam.f ?
    'ccpp/physics/physics/mersenne_twister.f',
    'ccpp/physics/physics/mfpbl.f',
    'ccpp/physics/physics/module_bfmicrophysics.f',
    'ccpp/physics/physics/module_nst_model.f90',
    'ccpp/physics/physics/module_nst_parameters.f90',
    'ccpp/physics/physics/module_nst_water_prop.f90',
#    'ccpp/physics/physics/module_mp_thompson_hrrr_radar.F90',
#    'ccpp/physics/physics/module_mp_thompson_hrrr.F90',
    'ccpp/physics/physics/namelist_soilveg.f',
    'ccpp/physics/physics/num_parthds.F',
    'ccpp/physics/physics/ozne_def.f',
    'ccpp/physics/physics/ozinterp.f90',
    'ccpp/physics/physics/physcons.f90',
    'ccpp/physics/physics/physparam.f', # DH should this be in FV3/gfsphysics/physics/physparam.f ?
    'ccpp/physics/physics/radcons.f90',
    'ccpp/physics/physics/radiation_aerosols.f',
    'ccpp/physics/physics/radiation_astronomy.f',
    'ccpp/physics/physics/radiation_clouds.f',
    'ccpp/physics/physics/radiation_gases.f',
    'ccpp/physics/physics/radiation_surface.f',
    'ccpp/physics/physics/radlw_datatb.f',
    'ccpp/physics/physics/radlw_param.f',
    'ccpp/physics/physics/radsw_datatb.f',
    'ccpp/physics/physics/radsw_param.f',
    'ccpp/physics/physics/rascnvv2.f',
    'ccpp/physics/physics/sfcsub.F',
    'ccpp/physics/physics/sflx.f',
    'ccpp/physics/physics/surface_perturbation.F90',
    'ccpp/physics/physics/tridi.f',
    'ccpp/physics/physics/wam_f107_kp_mod.f90',
    # derived data type definitions
    'FV3/gfsphysics/GFS_layer/GFS_typedefs.F90',
    'FV3/gfsphysics/CCPP_layer/CCPP_typedefs.F90',
    ]

# Add all physics scheme files relative to basedir
SCHEME_FILES = {
    # Relative path to source (from where ccpp_prebuild.py is called) : [ list of categories in which scheme may be called ]
    'ccpp/physics/physics/GFS_DCNV_generic.f90'              : [ 'slow_physics' ],
#    'ccpp/physics/physics/GFS_MP_generic_post.f90'           : [ 'slow_physics' ],
#    'ccpp/physics/physics/GFS_MP_generic_pre.f90'            : [ 'slow_physics' ],
    'ccpp/physics/physics/GFS_PBL_generic.f90'               : [ 'slow_physics' ],
    'ccpp/physics/physics/GFS_SCNV_generic.f90'              : [ 'slow_physics' ],
    'ccpp/physics/physics/GFS_calpreciptype.f90'             : [ 'slow_physics' ],
    'ccpp/physics/physics/GFS_debug.F90'                     : [ 'slow_physics' ],
    'ccpp/physics/physics/GFS_phys_time_vary.fv3.f90'        : [ 'slow_physics' ],
    'ccpp/physics/physics/GFS_rad_time_vary.fv3.f90'         : [ 'slow_physics' ],
    'ccpp/physics/physics/GFS_rrtmg_post.F90'                : [ 'slow_physics' ],
    'ccpp/physics/physics/GFS_rrtmg_pre.F90'                 : [ 'slow_physics' ],
    'ccpp/physics/physics/GFS_rrtmg_setup.F90'               : [ 'slow_physics' ],
    'ccpp/physics/physics/GFS_stochastics.F90'               : [ 'slow_physics' ],
    'ccpp/physics/physics/GFS_suite_interstitial.F90'        : [ 'slow_physics' ],
#    'ccpp/physics/physics/GFS_surface_generic.f90'           : [ 'slow_physics' ],
    'ccpp/physics/physics/GFS_surface_loop_control.F90'      : [ 'slow_physics' ],
    'ccpp/physics/physics/GFS_time_vary_pre.fv3.f90'         : [ 'slow_physics' ],
    'ccpp/physics/physics/GFS_zhao_carr_pre.f90'             : [ 'slow_physics' ],
    'ccpp/physics/physics/cnvc90.f'                          : [ 'slow_physics' ],
<<<<<<< HEAD
    'ccpp/physics/physics/cs_conv.F90'                       : [ 'slow_physics' ],
#    'ccpp/physics/physics/dcyc2.f'                           : [ 'slow_physics' ],
=======
    'ccpp/physics/physics/dcyc2.f'                           : [ 'slow_physics' ],
>>>>>>> 726847a7
#    'ccpp/physics/physics/get_prs_fv3.f90'                   : [ 'slow_physics' ],
    'ccpp/physics/physics/gfdl_cloud_microphys.F90'          : [ 'slow_physics' ],
    'ccpp/physics/physics/gfdl_cloud_microphys_pre_post.F90' : [ 'slow_physics' ],
    'ccpp/physics/physics/gfdl_fv_sat_adj.F90'               : [ 'fast_physics' ],
    'ccpp/physics/physics/gfdl_fv_sat_adj_pre.F90'           : [ 'fast_physics' ],
    'ccpp/physics/physics/gscond.f'                          : [ 'slow_physics' ],
    'ccpp/physics/physics/gwdc.f'                            : [ 'slow_physics' ],
    'ccpp/physics/physics/gwdps.f'                           : [ 'slow_physics' ],
    'ccpp/physics/physics/samfdeepcnv.f'                     : [ 'slow_physics' ],
    'ccpp/physics/physics/samfshalcnv.f'                     : [ 'slow_physics' ],
    'ccpp/physics/physics/moninedmf.f'                       : [ 'slow_physics' ],
#    'ccpp/physics/physics/mp_thompson_hrrr.F90'              : [ 'slow_physics' ],
#    'ccpp/physics/physics/ozphys.f'                          : [ 'slow_physics' ],
#    'ccpp/physics/physics/precpd.f'                          : [ 'slow_physics' ],
    'ccpp/physics/physics/radlw_main.f'                      : [ 'slow_physics' ],
    'ccpp/physics/physics/radsw_main.f'                      : [ 'slow_physics' ],
#    'ccpp/physics/physics/rayleigh_damp.f'                   : [ 'slow_physics' ],
    'ccpp/physics/physics/rrtmg_lw_post.F90'                 : [ 'slow_physics' ],
    'ccpp/physics/physics/rrtmg_lw_pre.F90'                  : [ 'slow_physics' ],
    'ccpp/physics/physics/rrtmg_sw_post.F90'                 : [ 'slow_physics' ],
    'ccpp/physics/physics/rrtmg_sw_pre.F90'                  : [ 'slow_physics' ],
#    'ccpp/physics/physics/sfc_diag.f'                        : [ 'slow_physics' ],
    'ccpp/physics/physics/sfc_diff.f'                        : [ 'slow_physics' ],
    'ccpp/physics/physics/sfc_drv.f'                         : [ 'slow_physics' ],
    'ccpp/physics/physics/sfc_nst.f'                         : [ 'slow_physics' ],
#    'ccpp/physics/physics/sfc_sice.f'                        : [ 'slow_physics' ],
    }

# Auto-generated makefile/cmakefile snippets that contain all schemes
SCHEMES_MAKEFILE = 'ccpp/physics/CCPP_SCHEMES.mk'
SCHEMES_CMAKEFILE = 'ccpp/physics/CCPP_SCHEMES.cmake'

# CCPP host cap in which to insert the ccpp_field_add statements;
# determines the directory to place ccpp_{modules,fields}.inc
TARGET_FILES = [
    'FV3/atmos_cubed_sphere/driver/fvGFS/atmosphere.F90',
    'FV3/ipd/IPD_CCPP_Driver.F90',
    ]

# Auto-generated makefile/cmakefile snippets that contain all caps
CAPS_MAKEFILE = 'ccpp/physics/CCPP_CAPS.mk'
CAPS_CMAKEFILE = 'ccpp/physics/CCPP_CAPS.cmake'

# Directory where to put all auto-generated physics caps
CAPS_DIR = 'ccpp/physics/physics'

# Optional arguments - only required for schemes that use
# optional arguments. ccpp_prebuild.py will throw an exception
# if it encounters a scheme subroutine with optional arguments
# if no entry is made here. Possible values are: 'all', 'none',
# or a list of standard_names: [ 'var1', 'var3' ].
OPTIONAL_ARGUMENTS = {
    'rrtmg_sw' : {
        'rrtmg_sw_run' : [
            'tendency_of_air_temperature_due_to_shortwave_heating_assuming_clear_sky_on_radiation_time_step',
            'components_of_surface_downward_shortwave_fluxes',
            'cloud_liquid_water_path',
            'mean_effective_radius_for_liquid_cloud',
            'cloud_ice_water_path',
            'mean_effective_radius_for_ice_cloud',
            'cloud_rain_water_path',
            'mean_effective_radius_for_rain_drop',
            'cloud_snow_water_path',
            'mean_effective_radius_for_snow_flake',
            'cloud_optical_depth_weighted',
            'cloud_optical_depth_layers_678',
            ],
        },
    'rrtmg_lw' : {
        'rrtmg_lw_run' : [
            'tendency_of_air_temperature_due_to_longwave_heating_assuming_clear_sky_on_radiation_time_step',
            'cloud_liquid_water_path',
            'mean_effective_radius_for_liquid_cloud',
            'cloud_ice_water_path',
            'mean_effective_radius_for_ice_cloud',
            'cloud_rain_water_path',
            'mean_effective_radius_for_rain_drop',
            'cloud_snow_water_path',
            'mean_effective_radius_for_snow_flake',
            'cloud_optical_depth_weighted',
            'cloud_optical_depth_layers_678',
            ],
        },
    'mp_thompson_hrrr' : {
        'mp_thompson_hrrr_init' : [
            'tendency_of_water_friendly_surface_aerosols_at_surface',
            'water_friendly_aerosol_number_concentration',
            'ice_friendly_aerosol_number_concentration',
            ],
        'mp_thompson_hrrr_run' : [
            'cloud_droplet_number_concentration_updated_by_physics',
            'water_friendly_aerosol_number_concentration_updated_by_physics',
            'ice_friendly_aerosol_number_concentration_updated_by_physics',
            'tendency_of_water_friendly_surface_aerosols_at_surface',
            'mean_effective_radius_for_liquid_cloud',
            'mean_effective_radius_for_ice_cloud',
            'mean_effective_radius_for_snow_flake',
            ],
        },
    #'subroutine_name_1' : 'all',
    #'subroutine_name_2' : 'none',
    #'subroutine_name_2' : [ 'var1', 'var3'],
    }

# Names of Fortran include files in the host model cap (do not change);
# both files will be written to the directory of each target file
MODULE_INCLUDE_FILE = 'ccpp_modules_{category}.inc'
FIELDS_INCLUDE_FILE = 'ccpp_fields_{category}.inc'

# HTML document containing the model-defined CCPP variables
HTML_VARTABLE_FILE = 'ccpp/physics/CCPP_VARIABLES_FV3.html'

# LaTeX document containing the provided vs requested CCPP variables
LATEX_VARTABLE_FILE = 'ccpp/framework/doc/DevelopersGuide/CCPP_VARIABLES_FV3.tex'


###############################################################################
# Template code to generate include files                                     #
###############################################################################

# Name of the CCPP data structure in the host model cap;
# in the case of FV3, this is a 2-dimensional array with
# the number of blocks as the first and the number of
# OpenMP threads as the second dimension; nb is the loop
# index for the current block, nt for the current thread
CCPP_DATA_STRUCTURE = 'cdata'

# Modules to load for auto-generated ccpp_field_add code
# in the host model cap (e.g. error handling)
MODULE_USE_TEMPLATE_HOST_CAP = \
'''
use ccpp_api, only: ccpp_error
'''

# Modules to load for auto-generated ccpp_field_get code
# in the physics scheme cap (e.g. derived data types)
MODULE_USE_TEMPLATE_SCHEME_CAP = \
'''
       use machine, only: kind_grid, kind_phys
       use module_radlw_parameters, only: sfcflw_type, topflw_type
       use module_radsw_parameters, only: cmpfsw_type, sfcfsw_type, topfsw_type
       use CCPP_typedefs, only: CCPP_interstitial_type
       use GFS_typedefs, only: GFS_statein_type,  GFS_stateout_type,    &
                               GFS_sfcprop_type,  GFS_coupling_type,    &
                               GFS_control_type,  GFS_grid_type,        &
                               GFS_tbd_type,      GFS_cldprop_type,     &
                               GFS_radtend_type,  GFS_diag_type,        &
                               GFS_data_type,     GFS_interstitial_type
'''<|MERGE_RESOLUTION|>--- conflicted
+++ resolved
@@ -85,12 +85,8 @@
     'ccpp/physics/physics/GFS_time_vary_pre.fv3.f90'         : [ 'slow_physics' ],
     'ccpp/physics/physics/GFS_zhao_carr_pre.f90'             : [ 'slow_physics' ],
     'ccpp/physics/physics/cnvc90.f'                          : [ 'slow_physics' ],
-<<<<<<< HEAD
     'ccpp/physics/physics/cs_conv.F90'                       : [ 'slow_physics' ],
-#    'ccpp/physics/physics/dcyc2.f'                           : [ 'slow_physics' ],
-=======
     'ccpp/physics/physics/dcyc2.f'                           : [ 'slow_physics' ],
->>>>>>> 726847a7
 #    'ccpp/physics/physics/get_prs_fv3.f90'                   : [ 'slow_physics' ],
     'ccpp/physics/physics/gfdl_cloud_microphys.F90'          : [ 'slow_physics' ],
     'ccpp/physics/physics/gfdl_cloud_microphys_pre_post.F90' : [ 'slow_physics' ],
