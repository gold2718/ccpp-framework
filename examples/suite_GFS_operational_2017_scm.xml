<?xml version="1.0" encoding="UTF-8"?>

<suite name="GFS_operational_2017" lib="ccppphys" ver="1.0.0">
  <!-- <init></init> -->
  <group name="time_vary">
    <subcycle loop="1">
      <scheme>GFS_time_vary_pre</scheme>
      <scheme>GFS_rrtmg_setup</scheme>
      <scheme>GFS_rad_time_vary</scheme>
      <scheme>GFS_phys_time_vary</scheme>
    </subcycle>
  </group>
  <group name="radiation">
    <subcycle loop="1">
      <scheme>GFS_suite_interstitial_rad_reset</scheme>
      <scheme>GFS_rrtmg_pre</scheme>
      <scheme>rrtmg_sw_pre</scheme>
      <scheme>rrtmg_sw</scheme>
      <scheme>rrtmg_sw_post</scheme>
      <scheme>rrtmg_lw_pre</scheme>
      <scheme>rrtmg_lw</scheme>
      <scheme>rrtmg_lw_post</scheme>
      <scheme>GFS_rrtmg_post</scheme>
    </subcycle>
  </group>
  <group name="physics">
    <subcycle loop="1">
      <scheme>GFS_suite_interstitial_phys_reset</scheme>
      <scheme>GFS_suite_stateout_reset</scheme>
      <scheme>get_prs_fv3</scheme>
      <scheme>GFS_suite_interstitial_1</scheme>
      <scheme>dcyc2t3</scheme>
      <scheme>GFS_suite_interstitial_2</scheme>
      <scheme>GFS_surface_generic_pre</scheme>
      <scheme>lsm_noah_pre</scheme>
    </subcycle>
    <!-- Surface iteration loop -->
    <subcycle loop="2">
      <scheme>sfc_ex_coef</scheme>
      <scheme>GFS_surface_loop_control_part1</scheme>
      <scheme>sfc_nst_pre</scheme>
      <scheme>sfc_nst</scheme>
      <scheme>sfc_nst_post</scheme>
      <scheme>lsm_noah</scheme>
      <scheme>sfc_sice</scheme>
      <scheme>GFS_surface_loop_control_part2</scheme>
    </subcycle>
    <!-- End of surface iteration loop -->
    <subcycle loop="1">
      <scheme>dcyc2t3_post</scheme>
      <scheme>sfc_diag</scheme>
      <scheme>GFS_surface_generic_post</scheme>
      <scheme>GFS_PBL_generic_pre</scheme>
      <scheme>hedmf</scheme>
      <scheme>GFS_PBL_generic_post</scheme>
      <scheme>gwdps_pre</scheme>
      <scheme>gwdps</scheme>
      <scheme>gwdps_post</scheme>
      <scheme>rayleigh_damp</scheme>
      <scheme>GFS_suite_stateout_update</scheme>
      <scheme>ozphys</scheme>
      <scheme>GFS_DCNV_generic_pre</scheme>
      <scheme>get_phi_fv3</scheme>
      <scheme>GFS_suite_interstitial_3</scheme>
      <scheme>GFS_zhao_carr_pre</scheme>
      <scheme>samfdeepcnv</scheme>
      <scheme>GFS_DCNV_generic_post</scheme>
      <scheme>gwdc_pre</scheme>
      <scheme>gwdc</scheme>
      <scheme>gwdc_post</scheme>
      <scheme>GFS_SCNV_generic_pre</scheme>
      <scheme>samfshalcnv</scheme>
      <scheme>samfshalcnv_post</scheme>
      <scheme>GFS_SCNV_generic_post</scheme>
      <scheme>cnvc90</scheme>
      <scheme>GFS_MP_generic_pre</scheme>
      <scheme>zhaocarr_gscond</scheme>
      <scheme>zhaocarr_precpd</scheme>
<<<<<<< HEAD
      <scheme>GFS_MP_generic_post</scheme>
      <scheme>sfc_diag</scheme>
=======
      <scheme>GFS_calpreciptype</scheme>
      <scheme>GFS_zhao_carr_pwat</scheme>
      <!-- <scheme>sfc_diag</scheme> -->
>>>>>>> 37e66a0c
      <scheme>lsm_noah_post</scheme>
      <scheme>sfc_sice_post</scheme>
    </subcycle>
  </group>
  <!-- <finalize></finalize> -->
</suite><|MERGE_RESOLUTION|>--- conflicted
+++ resolved
@@ -76,14 +76,8 @@
       <scheme>GFS_MP_generic_pre</scheme>
       <scheme>zhaocarr_gscond</scheme>
       <scheme>zhaocarr_precpd</scheme>
-<<<<<<< HEAD
       <scheme>GFS_MP_generic_post</scheme>
-      <scheme>sfc_diag</scheme>
-=======
-      <scheme>GFS_calpreciptype</scheme>
-      <scheme>GFS_zhao_carr_pwat</scheme>
       <!-- <scheme>sfc_diag</scheme> -->
->>>>>>> 37e66a0c
       <scheme>lsm_noah_post</scheme>
       <scheme>sfc_sice_post</scheme>
     </subcycle>
