<?xml version="1.0" encoding="UTF-8"?>

<suite name="FV3_test" lib="ccppphys" ver="1">
  <!-- <init></init> -->
  <group name="fast_physics">
    <subcycle loop="1">
      <scheme>FV3_test</scheme>
    </subcycle>
  </group>
  <group name="time_vary">
    <subcycle loop="1">
      <scheme>GFS_rrtmg_setup</scheme>
    </subcycle>
  </group>
  <group name="radiation">
    <subcycle loop="1">
      <scheme>GFS_suite_interstitial_rad_reset</scheme>
      <scheme>GFS_rrtmg_pre</scheme>
      <scheme>rrtmg_sw_pre</scheme>
      <scheme>rrtmg_sw</scheme>
      <scheme>rrtmg_sw_post</scheme>
      <scheme>rrtmg_lw_pre</scheme>
      <scheme>rrtmg_lw</scheme>
      <scheme>rrtmg_lw_post</scheme>
      <scheme>GFS_rrtmg_post</scheme>
      <!-- <scheme>memcheck</scheme> -->
      <!-- <scheme>GFS_diagtoscreen</scheme> -->
      <!-- <scheme>GFS_interstitialtoscreen</scheme> -->
    </subcycle>
  </group>
  <group name="physics">
    <subcycle loop="1">
<<<<<<< HEAD
      <scheme>gwdps_pre</scheme>
      <scheme>gwdps</scheme>
      <scheme>gwdps_post</scheme>
      <scheme>gwdc_pre</scheme>
      <scheme>gwdc</scheme>
      <scheme>gwdc_post</scheme>
      <scheme>cnvc90</scheme>
      <scheme>zhaocarr_gscond</scheme>
      <scheme>mp_thompson_hrrr</scheme>
=======
      <scheme>GFS_suite_interstitial_phys_reset</scheme>
      <scheme>hedmf</scheme>
      <scheme>samfdeepcnv</scheme>
      <scheme>cnvc90</scheme>
>>>>>>> c8ba17ff
    </subcycle>
  </group>
  <!-- <finalize></finalize> -->
</suite><|MERGE_RESOLUTION|>--- conflicted
+++ resolved
@@ -30,22 +30,17 @@
   </group>
   <group name="physics">
     <subcycle loop="1">
-<<<<<<< HEAD
+      <scheme>GFS_suite_interstitial_phys_reset</scheme>
+      <scheme>hedmf</scheme>
       <scheme>gwdps_pre</scheme>
       <scheme>gwdps</scheme>
       <scheme>gwdps_post</scheme>
+      <scheme>samfdeepcnv</scheme>
       <scheme>gwdc_pre</scheme>
       <scheme>gwdc</scheme>
       <scheme>gwdc_post</scheme>
       <scheme>cnvc90</scheme>
       <scheme>zhaocarr_gscond</scheme>
-      <scheme>mp_thompson_hrrr</scheme>
-=======
-      <scheme>GFS_suite_interstitial_phys_reset</scheme>
-      <scheme>hedmf</scheme>
-      <scheme>samfdeepcnv</scheme>
-      <scheme>cnvc90</scheme>
->>>>>>> c8ba17ff
     </subcycle>
   </group>
   <!-- <finalize></finalize> -->
