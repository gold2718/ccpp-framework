--- conflicted
+++ resolved
@@ -83,13 +83,8 @@
       <scheme>gfdl_cloud_microphys_pre</scheme>
       <scheme>gfdl_cloud_microphys</scheme>
       <scheme>gfdl_cloud_microphys_post</scheme>
-<<<<<<< HEAD
       <scheme>GFS_MP_generic_post</scheme>
-=======
-      <scheme>GFS_calpreciptype</scheme>
-      <scheme>GFS_gfdlmp_pwat</scheme>
       <scheme>sfc_sice_post</scheme>
->>>>>>> 37e66a0c
     </subcycle>
   </group>
   <group name="stochastics">
